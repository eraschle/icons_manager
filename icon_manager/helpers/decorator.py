import logging
from datetime import datetime
from typing import Sequence

<<<<<<< HEAD
from icon_manager.helpers.logs import log_begin, log_end
from icon_manager.helpers.string import ALIGN_RIGHT, THOUSAND, list_value
from icon_manager.interfaces.actions import Action
=======
from icon_manager.helpers.logs import log_begin, log_end, log_ending
>>>>>>> 606205d8

log = logging.getLogger(__name__)


def execution(message, start_message=None):
    def actual_decorator(func):
        def execution_time(self, *args, **kwargs):
            start_time = datetime.now()
            config = getattr(self, "user_config", None)
            if start_message is not None:
                log.info(log_begin(config, start_message, start_time))
            result = func(self, *args, **kwargs)
            log.info(log_end(config, message, start_time))
            return result

        return execution_time

    return actual_decorator


def log_files(files: Sequence, message, width: int = THOUSAND, align: str = ALIGN_RIGHT) -> str:
    files_log = list_value(files, width=width, align=align)
    return f'{message} Files: {files_log}'


def log_folders(folders: Sequence, message, width: int = THOUSAND, align: str = ALIGN_RIGHT) -> str:
    folders_log = list_value(folders, width=width, align=align)
    return f'{message} Folders: {folders_log}'


def execution_action(message, start_message=None):
    def actual_decorator(func):
        def execution_time(self, *args, **kwargs):
            start_time = datetime.now()
            config = getattr(self, "user_config", None)
            if start_message is not None:
                log.info(log_begin(config, start_message, start_time))
            result = func(self, *args, **kwargs)
            log_msg = message
            if isinstance(result, Action):
                if len(result.files) > 0:
                    log_msg = log_files(result.files, log_msg)
                if len(result.folders) > 0:
                    log_msg = log_folders(result.folders, log_msg)
            log.info(log_end(config, log_msg, start_time))
            return result

        return execution_time

    return actual_decorator<|MERGE_RESOLUTION|>--- conflicted
+++ resolved
@@ -2,13 +2,9 @@
 from datetime import datetime
 from typing import Sequence
 
-<<<<<<< HEAD
 from icon_manager.helpers.logs import log_begin, log_end
 from icon_manager.helpers.string import ALIGN_RIGHT, THOUSAND, list_value
 from icon_manager.interfaces.actions import Action
-=======
-from icon_manager.helpers.logs import log_begin, log_end, log_ending
->>>>>>> 606205d8
 
 log = logging.getLogger(__name__)
 
