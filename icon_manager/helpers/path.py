import os
<<<<<<< HEAD
from typing import List, Optional
=======
from collections.abc import Iterable, Sequence

from icon_manager.interfaces.path import File, Folder


def crawle_folder(entry: os.DirEntry, parent: Folder | None) -> Folder:
    current = Folder.from_path(entry.path, parent)
    for elem in os.scandir(entry.path):
        if elem.is_dir():
            current.folders.append(crawle_folder(elem, current))
        else:
            current.files.append(File.from_path(elem.path, current))
    return current
>>>>>>> 606205d8


def is_file(path: str, name: str, extension: str | None = None) -> bool:
    if not os.path.isfile(os.path.join(path, name)):
        return False
    if extension is None:
        return True
    if not extension.startswith("."):
        extension = f".{extension}"
    return name.endswith(extension)


<<<<<<< HEAD
def get_files(path: str, extension: Optional[str] = None) -> List[str]:
    return [name for name in os.listdir(path) if is_file(path, name, extension)]
=======
def is_file_extensions(file: File, extensions: Sequence[str]) -> bool:
    return file.ext is not None and file.ext in extensions


def get_files(path: str, extension: str | None = None) -> list[str]:
    return [name for name in os.listdir(path) if is_file(path, name, extension)]


def get_path(path: str, name: str) -> str:
    return os.path.join(path, name)


def get_paths(path: str, names: Iterable[str]) -> list[str]:
    return [get_path(path, name) for name in names]


def count_of(folder: Folder) -> tuple[int, int]:
    return len(folder.folders), len(folder.files)


def count_of_recursive(entry: Folder) -> Iterable[tuple[int, int]]:
    counts = [count_of(entry)]
    for folder in entry.folders:
        counts.extend(count_of_recursive(folder))
    return counts


def total_count(entries: Iterable[Folder]) -> tuple[int, int]:
    counts: list[tuple[int, int]] = []
    for entry in entries:
        counts.extend(count_of_recursive(entry))
    return (sum([count[0] for count in counts]), sum([count[1] for count in counts]))
>>>>>>> 606205d8
<|MERGE_RESOLUTION|>--- conflicted
+++ resolved
@@ -1,7 +1,5 @@
 import os
-<<<<<<< HEAD
 from typing import List, Optional
-=======
 from collections.abc import Iterable, Sequence
 
 from icon_manager.interfaces.path import File, Folder
@@ -15,7 +13,6 @@
         else:
             current.files.append(File.from_path(elem.path, current))
     return current
->>>>>>> 606205d8
 
 
 def is_file(path: str, name: str, extension: str | None = None) -> bool:
@@ -28,10 +25,6 @@
     return name.endswith(extension)
 
 
-<<<<<<< HEAD
-def get_files(path: str, extension: Optional[str] = None) -> List[str]:
-    return [name for name in os.listdir(path) if is_file(path, name, extension)]
-=======
 def is_file_extensions(file: File, extensions: Sequence[str]) -> bool:
     return file.ext is not None and file.ext in extensions
 
@@ -63,5 +56,4 @@
     counts: list[tuple[int, int]] = []
     for entry in entries:
         counts.extend(count_of_recursive(entry))
-    return (sum([count[0] for count in counts]), sum([count[1] for count in counts]))
->>>>>>> 606205d8
+    return (sum([count[0] for count in counts]), sum([count[1] for count in counts]))