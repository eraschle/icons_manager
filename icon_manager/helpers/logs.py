--- conflicted
+++ resolved
@@ -1,10 +1,7 @@
 import logging
 from collections.abc import Iterable
 from datetime import datetime
-<<<<<<< HEAD
 from typing import Optional
-=======
->>>>>>> 606205d8
 
 from icon_manager.config.user import UserConfig
 from icon_manager.helpers.string import ALIGN_LEFT, ALIGN_RIGHT, fixed_length
@@ -18,11 +15,7 @@
 
 def get_time_msg(start: datetime) -> str:
     diff = (datetime.now() - start).total_seconds()
-<<<<<<< HEAD
     return get_time_log(f'{diff: .2f} sec')
-=======
-    return fixed_length(f"{diff: .2f} sec", width=10, align=ALIGN_RIGHT)
->>>>>>> 606205d8
 
 
 def log_time(message: str, start: datetime) -> str:
@@ -44,19 +37,12 @@
 
 def log_begin(config: UserConfig | None, message: str, start_time: datetime):
     message = _config_message(config, message)
-<<<<<<< HEAD
     start_value = start_time.strftime("%H:%M:%S")
     return f'{message} at {get_time_log(start_value)}'
-=======
-    return f"{message} at {start_time.strftime('%H:%M:%S')}"
->>>>>>> 606205d8
 
 
 def log_end(config: UserConfig | None, message: str, start_time: datetime):
     message = _config_message(config, message)
-<<<<<<< HEAD
-    return log_time(message, start_time)
-=======
     return log_time(message, start_time)
 
 
@@ -96,5 +82,4 @@
     message = f"{prefix} {' / '.join(file_messages)}"
     if len(suffix) == 0:
         return message
-    return f"{message} {suffix}"
->>>>>>> 606205d8
+    return f"{message} {suffix}"