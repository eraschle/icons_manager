import logging
<<<<<<< HEAD
from typing import Sequence
=======
from collections.abc import Iterable
>>>>>>> 606205d8

from icon_manager.config.user import UserConfig
from icon_manager.content.controller.desktop import DesktopIniCreator
from icon_manager.content.controller.re_apply import ReApplyController
from icon_manager.content.models.matched import MatchedRuleFolder
from icon_manager.interfaces.actions import Action

log = logging.getLogger(__name__)


class CreateIconAction(Action[MatchedRuleFolder]):
<<<<<<< HEAD

    def __init__(self, entries: Sequence[MatchedRuleFolder], user_config: UserConfig,
                 action_log: str = 'Added Icons to Folders', controller: DesktopIniCreator = DesktopIniCreator()) -> None:
        super().__init__(user_config, entries, action_log)
=======
    def __init__(
        self,
        entries: Iterable[MatchedRuleFolder],
        user_config: UserConfig,
        action_log: str = "Added Icons to Folders",
        controller: DesktopIniCreator = DesktopIniCreator(),
    ) -> None:
        super().__init__(entries, action_log)
>>>>>>> 606205d8
        self.user_config = user_config
        self.controller = controller

    def can_execute(self, entry: MatchedRuleFolder) -> bool:
        if not entry.desktop_ini.exists():
            return True
        can_write = self.controller.can_write(entry.desktop_ini)
        if not can_write:
            log.warning(f'Can not write desktop.ini in "{entry.path}"')
        return can_write

    def execute_action(self, entry: MatchedRuleFolder) -> None:
        search_folder = self.user_config.search_folder_by(entry)
        copy_icon = search_folder.copy_icon
        if copy_icon is None:
            copy_icon = self.user_config.copy_icon
        if entry.setting.copy_icon is not None:
            copy_icon = entry.setting.copy_icon
        self.controller.write(entry, copy_icon)

    def get_log_message(self, model: type) -> str:
        name = self._log_prefix(model)
        action = self._log_action()
        folders = self._log_folders()
        return f'{name}: {action} "{folders}" Folders'


class ReCreateIconAction(CreateIconAction):
    def __init__(
        self,
        re_apply: ReApplyController,
        user_config: UserConfig,
        controller: DesktopIniCreator = DesktopIniCreator(),
    ) -> None:
        super().__init__(
            re_apply.get_rule_folders(),
            user_config,
            action_log="Re added Icons to folder",
            controller=controller,
        )<|MERGE_RESOLUTION|>--- conflicted
+++ resolved
@@ -1,9 +1,6 @@
 import logging
-<<<<<<< HEAD
 from typing import Sequence
-=======
 from collections.abc import Iterable
->>>>>>> 606205d8
 
 from icon_manager.config.user import UserConfig
 from icon_manager.content.controller.desktop import DesktopIniCreator
@@ -15,21 +12,10 @@
 
 
 class CreateIconAction(Action[MatchedRuleFolder]):
-<<<<<<< HEAD
 
     def __init__(self, entries: Sequence[MatchedRuleFolder], user_config: UserConfig,
                  action_log: str = 'Added Icons to Folders', controller: DesktopIniCreator = DesktopIniCreator()) -> None:
         super().__init__(user_config, entries, action_log)
-=======
-    def __init__(
-        self,
-        entries: Iterable[MatchedRuleFolder],
-        user_config: UserConfig,
-        action_log: str = "Added Icons to Folders",
-        controller: DesktopIniCreator = DesktopIniCreator(),
-    ) -> None:
-        super().__init__(entries, action_log)
->>>>>>> 606205d8
         self.user_config = user_config
         self.controller = controller
 
