--- conflicted
+++ resolved
@@ -5,14 +5,9 @@
 from icon_manager.content.controller.base import ContentController
 from icon_manager.content.models.matched import MatchedIconFolder
 from icon_manager.crawler.filters import folders_by_name
-<<<<<<< HEAD
 from icon_manager.helpers.decorator import execution, execution_action
 from icon_manager.interfaces.path import Folder
 from icon_manager.interfaces.actions import Action, DeleteAction
-=======
-from icon_manager.helpers.decorator import execution
-from icon_manager.interfaces.actions import DeleteAction
->>>>>>> 606205d8
 from icon_manager.interfaces.builder import FolderCrawlerBuilder
 from icon_manager.interfaces.path import Folder
 from icon_manager.library.models import IconSetting
@@ -42,15 +37,9 @@
         folders = folders_by_name(folders, [MatchedIconFolder.folder_name])
         self.folders = self.builder.build_models(folders)
 
-<<<<<<< HEAD
     @execution_action(message='Deleted existing __icon__ folder')
     def delete_content(self) -> Action:
         action = DeleteAction(self.user_config, self.folders)
-=======
-    @execution(message="Deleted existing __icon__ folder")
-    def delete_content(self) -> None:
-        action = DeleteAction(self.folders)
->>>>>>> 606205d8
         action.execute()
         if not action.any_executed():
             return action
