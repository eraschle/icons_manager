import logging
from collections.abc import Iterable, Sequence

from icon_manager.config.user import UserConfig
from icon_manager.content.controller.base import ContentController
from icon_manager.content.models.matched import MatchedIconFile
from icon_manager.crawler.filters import files_by_extension
<<<<<<< HEAD
from icon_manager.helpers.decorator import execution, execution_action
from icon_manager.interfaces.path import File, Folder
from icon_manager.interfaces.actions import Action, DeleteAction
=======
from icon_manager.helpers.decorator import execution
from icon_manager.interfaces.actions import DeleteAction
>>>>>>> 606205d8
from icon_manager.interfaces.builder import FileCrawlerBuilder
from icon_manager.interfaces.path import File, Folder
from icon_manager.library.models import IconSetting

log = logging.getLogger(__name__)


class IconFileBuilder(FileCrawlerBuilder[MatchedIconFile]):
    def __init__(self) -> None:
        super().__init__()
        self.icons_names: Iterable[str] = []

    def setup(self, **kwargs) -> None:
        settings = kwargs.get("settings", [])
        library_icons = [setting.icon for setting in settings]
        self.icons_names = [icon.name for icon in library_icons]

    def can_build_file(self, file: File, **kwargs) -> bool:
        return file.name in self.icons_names

    def build_file_model(self, file: File, **kwargs) -> MatchedIconFile | None:
        return MatchedIconFile(file.path)


class IconFileController(ContentController[MatchedIconFile]):
    def __init__(self, user_config: UserConfig, builder: FileCrawlerBuilder = IconFileBuilder()) -> None:
        super().__init__(user_config, builder)
        self.files: list[MatchedIconFile] = []

    @execution(message="Crawle & build icons (__icon__ folder)")
    def crawle_and_build_result(self, folders: list[Folder], settings: Sequence[IconSetting]):
        extensions = [MatchedIconFile.extension(with_point=False)]
        files = files_by_extension(folders, extensions)
        self.builder.setup(settings=settings)
        self.files = self.builder.build_models(files)

<<<<<<< HEAD
    @execution_action(message='Crawle & build icons (__icon__ folder)')
    def delete_content(self) -> Action:
        action = DeleteAction(self. user_config, self.files)
=======
    @execution(message="Crawle & build icons (__icon__ folder)")
    def delete_content(self) -> None:
        action = DeleteAction(self.files)
>>>>>>> 606205d8
        action.execute()
        if not action.any_executed():
            return action
        return action<|MERGE_RESOLUTION|>--- conflicted
+++ resolved
@@ -5,14 +5,9 @@
 from icon_manager.content.controller.base import ContentController
 from icon_manager.content.models.matched import MatchedIconFile
 from icon_manager.crawler.filters import files_by_extension
-<<<<<<< HEAD
 from icon_manager.helpers.decorator import execution, execution_action
 from icon_manager.interfaces.path import File, Folder
 from icon_manager.interfaces.actions import Action, DeleteAction
-=======
-from icon_manager.helpers.decorator import execution
-from icon_manager.interfaces.actions import DeleteAction
->>>>>>> 606205d8
 from icon_manager.interfaces.builder import FileCrawlerBuilder
 from icon_manager.interfaces.path import File, Folder
 from icon_manager.library.models import IconSetting
@@ -49,15 +44,9 @@
         self.builder.setup(settings=settings)
         self.files = self.builder.build_models(files)
 
-<<<<<<< HEAD
     @execution_action(message='Crawle & build icons (__icon__ folder)')
     def delete_content(self) -> Action:
         action = DeleteAction(self. user_config, self.files)
-=======
-    @execution(message="Crawle & build icons (__icon__ folder)")
-    def delete_content(self) -> None:
-        action = DeleteAction(self.files)
->>>>>>> 606205d8
         action.execute()
         if not action.any_executed():
             return action
