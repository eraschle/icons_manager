from collections.abc import Iterable
from typing import Protocol

from icon_manager.config.user import UserConfig
from icon_manager.interfaces.controller import IConfigHandler
from icon_manager.rules.manager import ExcludeManager


<<<<<<< HEAD
class IConfigService(IConfigHandler):
    user_config: UserConfig

    def create_icon_settings(self):
        ...
=======
class IConfigService(IConfigHandler, Protocol):
    """Protocol for configuration service operations.

    This protocol extends IConfigHandler with additional service-level operations
    for managing the complete icon configuration workflow. It defines methods for
    applying rules, managing exclude filters, and coordinating various icon
    management operations.
>>>>>>> 606205d8

    The service acts as the main orchestrator for icon management tasks,
    coordinating between different controllers and managers.
    """

    def update_before_and_after(self, before_and_after: Iterable[str]) -> None:
        """Update before/after configuration values.

        Parameters
        ----------
        before_and_after : Iterable[str]
            Iterable of before/after configuration values that should be
            merged with existing settings.

        Notes
        -----
        These values are typically used for rule filtering and icon
        application timing configuration.
        """
        ...

    def set_exclude_manager(self, exclude: ExcludeManager) -> None:
        """Set the exclude manager for filtering operations.

        Parameters
        ----------
        exclude : ExcludeManager
            ExcludeManager instance that defines which folders and files
            should be excluded from icon operations.

        Notes
        -----
        The exclude manager should be configured with appropriate
        rules before being set on the service.
        """
        ...

<<<<<<< HEAD
    def find_and_apply(self):
        ...

    def find_existing(self):
=======
    def find_and_apply_matches(self) -> None:
        """Find matching folders and apply icon configurations.

        Notes
        -----
        This method performs the core icon management workflow:

        1. Crawls through configured search directories
        2. Applies exclude rules to filter unwanted folders
        3. Matches folders against icon rules
        4. Creates and applies icon configurations

        This is typically the main operation for applying icons to folders.
        """
        ...

    def find_existing_content(self) -> None:
        """Find and catalog existing icon content.

        Notes
        -----
        This method scans for existing desktop.ini files, icon folders,
        and icon files that were previously created by the icon manager.
        It builds internal catalogs of existing content for management
        operations like cleanup or re-application.
        """
>>>>>>> 606205d8
        ...

    def re_apply_icons(self) -> None:
        """Re-apply icons to previously configured folders.

        Notes
        -----
        This method finds folders that already have icon configurations
        and re-applies the icon settings. Useful for updating existing
        configurations after rule or icon changes.
        """
        ...

<<<<<<< HEAD
    def delete_setting(self):
=======
    def delete_content(self) -> None:
        """Delete all icon-related content.

        Notes
        -----
        This method removes all desktop.ini files, icon folders, and
        icon files that were created by the icon manager. It effectively
        cleans up all traces of icon management from the file system.
        """
>>>>>>> 606205d8
        ...


class IServiceProtocol(Protocol):
    """Protocol for high-level service operations.

    This protocol defines the interface for application-level services
    that coordinate multiple configuration services. It provides methods
    for batch operations across multiple user configurations and manages
    the overall application workflow.

    Implementations typically manage collections of IConfigService instances
    and coordinate operations across them.
    """

    def create_settings(self) -> None:
        """Create settings for all managed configurations.

        Notes
        -----
        This method initializes settings for all user configurations
        managed by the service. It typically delegates to individual
        configuration services to create their respective settings.
        """
        ...

    def create_library_configs(self) -> None:
        """Create library configuration files.

        Notes
        -----
        This method creates configuration templates and files for
        the icon library across all managed configurations. It ensures
        that all necessary configuration files exist for proper operation.
        """
        ...

    def update_library_configs(self) -> None:
        """Update existing library configuration files.

        Notes
        -----
        This method applies updates to existing library configuration
        files to ensure they have the latest structure and settings.
        Useful when the application configuration format changes.
        """
        ...

    def delete_library_configs(self) -> None:
        """Delete all library configuration files.

        Notes
        -----
        This method removes all library configuration files across
        all managed configurations. Used for cleanup or reset operations.
        """
        ...

    def archive_icons_and_configs(self) -> None:
        """Archive unused icons and configuration files.

        Notes
        -----
        This method identifies unused or empty icon configurations
        and moves them to archive locations. Helps maintain a clean
        library by removing unused resources.
        """
        ...

    def find_and_apply_matches(self, overwrite: bool) -> None:
        """Find and apply icon matches across all configurations.

        Parameters
        ----------
        overwrite : bool
            Whether to overwrite existing icon configurations.
            If True, existing configurations will be replaced.
            If False, existing configurations will be preserved.

        Notes
        -----
        This method coordinates the icon application process across
        all managed user configurations, applying the specified
        overwrite policy consistently.
        """
        ...

    def find_existing_content(self) -> None:
        """Find existing icon content across all configurations.

        Notes
        -----
        This method scans for existing icon-related content across
        all managed user configurations. It builds a comprehensive
        catalog of existing desktop.ini files, icon folders, and
        icon files for management purposes.
        """
        ...

    def re_apply_matched_icons(self) -> None:
        """Re-apply icons to previously matched folders.

        Notes
        -----
        This method re-applies icon configurations to folders that
        were previously processed by the icon manager. Useful for
        refreshing configurations after icon library updates or
        rule changes across all managed configurations.
        """
        ...

    def delete_icon_settings(self) -> None:
        """Delete all icon settings and related content.

        Notes
        -----
        This method performs a comprehensive cleanup by removing
        all icon-related settings, files, and configurations across
        all managed user configurations. It effectively resets the
        system to a clean state.
        """
        ...<|MERGE_RESOLUTION|>--- conflicted
+++ resolved
@@ -6,13 +6,7 @@
 from icon_manager.rules.manager import ExcludeManager
 
 
-<<<<<<< HEAD
-class IConfigService(IConfigHandler):
-    user_config: UserConfig
-
-    def create_icon_settings(self):
-        ...
-=======
+
 class IConfigService(IConfigHandler, Protocol):
     """Protocol for configuration service operations.
 
@@ -20,11 +14,11 @@
     for managing the complete icon configuration workflow. It defines methods for
     applying rules, managing exclude filters, and coordinating various icon
     management operations.
->>>>>>> 606205d8
 
     The service acts as the main orchestrator for icon management tasks,
     coordinating between different controllers and managers.
     """
+    user_config: UserConfig
 
     def update_before_and_after(self, before_and_after: Iterable[str]) -> None:
         """Update before/after configuration values.
@@ -58,12 +52,6 @@
         """
         ...
 
-<<<<<<< HEAD
-    def find_and_apply(self):
-        ...
-
-    def find_existing(self):
-=======
     def find_and_apply_matches(self) -> None:
         """Find matching folders and apply icon configurations.
 
@@ -90,7 +78,6 @@
         It builds internal catalogs of existing content for management
         operations like cleanup or re-application.
         """
->>>>>>> 606205d8
         ...
 
     def re_apply_icons(self) -> None:
@@ -104,9 +91,6 @@
         """
         ...
 
-<<<<<<< HEAD
-    def delete_setting(self):
-=======
     def delete_content(self) -> None:
         """Delete all icon-related content.
 
@@ -116,7 +100,6 @@
         icon files that were created by the icon manager. It effectively
         cleans up all traces of icon management from the file system.
         """
->>>>>>> 606205d8
         ...
 
 
