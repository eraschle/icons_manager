import logging
from collections.abc import Iterable

from icon_manager.config.user import UserConfig
from icon_manager.content.controller.desktop import DesktopIniController
from icon_manager.content.controller.icon_file import IconFileController
from icon_manager.content.controller.icon_folder import IconFolderController
from icon_manager.content.controller.re_apply import ReApplyController
from icon_manager.content.controller.rules_apply import RulesApplyController
from icon_manager.crawler.crawler import async_crawling_folders, crawling_icons
from icon_manager.helpers.decorator import execution
from icon_manager.interfaces.path import File, Folder
from icon_manager.library.controller import IconLibraryController
from icon_manager.rules.manager import ExcludeManager
from icon_manager.services.base import IConfigService

log = logging.getLogger(__name__)


class ConfigService(IConfigService):
    def __init__(
        self,
        user_config: UserConfig,
        settings: IconLibraryController,
        desktop: DesktopIniController,
        icon_folders: IconFolderController,
        icon_files: IconFileController,
        rules: RulesApplyController,
    ) -> None:
        self.user_config = user_config
        self.settings = settings
        self.desktop = desktop
        self.icon_folders = icon_folders
        self.icon_files = icon_files
        self.rules = rules
        self.__exclude: ExcludeManager | None = None
        self._before_or_after: set[str] = set()

    @property
    def exclude(self) -> ExcludeManager:
        if self.__exclude is None:
            message = f"{type(ExcludeManager)} has not been set or is None"
            raise ValueError(message)
        return self.__exclude

<<<<<<< HEAD
    @execution(message='Created icon settings')
    def create_icon_settings(self):
=======
    @execution(message="Created icon settings")
    def create_settings(self, content: dict[str, list[File]]):
>>>>>>> 606205d8
        extensions = IconLibraryController.icons_extensions
        content = crawling_icons(self.user_config.icons_path, extensions)
        self.settings.create_icon_settings(content)

    def create_icon_configs(self):
        self.settings.create_icon_configs()

    def update_icon_configs(self):
        self.settings.update_icon_configs()

    def delete_icon_configs(self):
        self.settings.delete_icon_configs()

    def archive_library(self):
        self.settings.archive_library()

    def update_before_and_after(self, before_and_after: Iterable[str]):
        self._before_or_after.update(before_and_after)
        self._before_or_after.update(self.user_config.before_or_after)

    def set_exclude_manager(self, exclude: ExcludeManager):
        exclude.setup_rules(self._before_or_after)
        exclude.clean_empty()
        self.__exclude = exclude

<<<<<<< HEAD
    @execution(message='Found & applied icons', start_message='Start find & apply icons')
    def find_and_apply(self):
        settings = self.settings.updated_settings(self._before_or_after)
=======
    @execution(
        message="Found & applied icons",
        start_message="Start find & apply icons",
    )
    def find_and_apply_matches(self):
        settings = self.settings.create_icon_settings(self._before_or_after)
>>>>>>> 606205d8
        entries = self.crawling_search_folders()
        entries = self.rules.crawle_and_build_result(entries, self.exclude)
        self.rules.search_and_find_matches(entries, settings)
        self.rules.creating_found_matches(self.exclude)

    @execution(
        message="Crawled through folders (No filtering)",
        start_message="Crawling search folders",
    )
    def crawling_search_folders(self) -> list[Folder]:
        folders = self.user_config.search_folders
        return async_crawling_folders(self.user_config, folders)

<<<<<<< HEAD
    @execution(message='Crawled through content')
    def find_existing(self):
=======
    @execution(message="Crawled through content")
    def find_existing_content(self):
>>>>>>> 606205d8
        entries = self.crawling_search_folders()
        settings = self.settings.settings(clean_empty=True)
        self.desktop.crawle_and_build_result(entries, settings)
        self.icon_folders.crawle_and_build_result(entries, settings)
        self.icon_files.crawle_and_build_result(entries, settings)

    @execution(message="RE-Applied icons")
    def re_apply_icons(self):
        controller = ReApplyController(self.settings, self.icon_folders)
        self.rules.re_apply_matches(controller)

<<<<<<< HEAD
    @ execution(message='Deleted content', start_message='Start delete content')
    def delete_setting(self):
=======
    @execution(message="Deleted content", start_message="Start delete content")
    def delete_content(self):
>>>>>>> 606205d8
        self.desktop.delete_content()
        self.icon_folders.delete_content()
        self.icon_files.delete_content()<|MERGE_RESOLUTION|>--- conflicted
+++ resolved
@@ -43,13 +43,8 @@
             raise ValueError(message)
         return self.__exclude
 
-<<<<<<< HEAD
     @execution(message='Created icon settings')
     def create_icon_settings(self):
-=======
-    @execution(message="Created icon settings")
-    def create_settings(self, content: dict[str, list[File]]):
->>>>>>> 606205d8
         extensions = IconLibraryController.icons_extensions
         content = crawling_icons(self.user_config.icons_path, extensions)
         self.settings.create_icon_settings(content)
@@ -75,18 +70,9 @@
         exclude.clean_empty()
         self.__exclude = exclude
 
-<<<<<<< HEAD
     @execution(message='Found & applied icons', start_message='Start find & apply icons')
     def find_and_apply(self):
         settings = self.settings.updated_settings(self._before_or_after)
-=======
-    @execution(
-        message="Found & applied icons",
-        start_message="Start find & apply icons",
-    )
-    def find_and_apply_matches(self):
-        settings = self.settings.create_icon_settings(self._before_or_after)
->>>>>>> 606205d8
         entries = self.crawling_search_folders()
         entries = self.rules.crawle_and_build_result(entries, self.exclude)
         self.rules.search_and_find_matches(entries, settings)
@@ -100,13 +86,8 @@
         folders = self.user_config.search_folders
         return async_crawling_folders(self.user_config, folders)
 
-<<<<<<< HEAD
     @execution(message='Crawled through content')
     def find_existing(self):
-=======
-    @execution(message="Crawled through content")
-    def find_existing_content(self):
->>>>>>> 606205d8
         entries = self.crawling_search_folders()
         settings = self.settings.settings(clean_empty=True)
         self.desktop.crawle_and_build_result(entries, settings)
@@ -118,13 +99,8 @@
         controller = ReApplyController(self.settings, self.icon_folders)
         self.rules.re_apply_matches(controller)
 
-<<<<<<< HEAD
     @ execution(message='Deleted content', start_message='Start delete content')
     def delete_setting(self):
-=======
-    @execution(message="Deleted content", start_message="Start delete content")
-    def delete_content(self):
->>>>>>> 606205d8
         self.desktop.delete_content()
         self.icon_folders.delete_content()
         self.icon_files.delete_content()