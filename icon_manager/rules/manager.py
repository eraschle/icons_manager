import logging
from collections.abc import Iterable, Sequence

<<<<<<< HEAD
from icon_manager.interfaces.managers import (IAttributeRuleController,
                                              IConfigManager,
                                              IConfigRuleController)
=======
from icon_manager.interfaces.managers import IAttributeChecker, IChecker, IRuleChecker
>>>>>>> 606205d8
from icon_manager.interfaces.path import Folder, JsonFile
from icon_manager.rules.base import ISingleRule, Operator, RuleAttribute

log = logging.getLogger(__name__)


<<<<<<< HEAD
class AttributeRuleHandler(IAttributeRuleController[Folder]):

    def __init__(self, attribute: RuleAttribute, operator: Operator,
                 rules: Sequence[ISingleRule]) -> None:
=======
class AttributeChecker(IAttributeChecker[Folder]):
    def __init__(self, attribute: RuleAttribute, operator: Operator, rules: Sequence[ISingleRule]) -> None:
>>>>>>> 606205d8
        self.attribute = attribute
        self.operator = operator
        self.rules = rules

    @property
    def name(self) -> str:
        return f'"{self.attribute.upper()}" Checker'

    def is_empty(self) -> bool:
        return all(rule.is_empty() for rule in self.rules)

    def clean_empty(self) -> None:
        rules = []
        for rule in self.rules:
            if rule.is_empty():
                continue
            rules.append(rule)
        self.rules = rules

    def is_allowed(self, entry: Folder) -> bool:
        if self.operator == Operator.ALL:
            return all(rule.is_allowed(entry) for rule in self.rules)
        return any(rule.is_allowed(entry) for rule in self.rules)

    def setup_rules(self, before_or_after: Iterable[str]) -> None:
        for rule in self.rules:
            rule.set_before_or_after(before_or_after)
            rule.setup_filter_rule()

    def __str__(self) -> str:
        return self.name

    def __repr__(self) -> str:
        return self.__str__()


<<<<<<< HEAD
class ConfigRuleController(IConfigRuleController[Folder]):

    def __init__(self, checkers: Sequence[AttributeRuleHandler],
                 operator: Operator) -> None:
        self.controllers = checkers
=======
class RuleChecker(IRuleChecker[Folder]):
    def __init__(self, checkers: Sequence[AttributeChecker], operator: Operator) -> None:
        self.checkers = checkers
>>>>>>> 606205d8
        self.operator = operator

    @property
    def name(self) -> str:
<<<<<<< HEAD
        attributes = ', '.join([checker.attribute.name
                               for checker in self.controllers])
        return f'Rule Checker [{attributes}]'
=======
        attributes = ", ".join([checker.attribute.name for checker in self.checkers])
        return f"Rule Checker [{attributes}]"
>>>>>>> 606205d8

    def is_empty(self) -> bool:
        return all(checker.is_empty() for checker in self.controllers)

    def clean_empty(self) -> None:
        controllers = []
        for checker in self.controllers:
            checker.clean_empty()
            if checker.is_empty():
                continue
            controllers.append(checker)
        self.controllers = controllers

    def is_allowed(self, entry: Folder) -> bool:
        if self.operator == Operator.ALL:
            return all(checker.is_allowed(entry) for checker in self.controllers)
        return any(rule.is_allowed(entry) for rule in self.controllers)

    def setup_rules(self, before_or_after: Iterable[str]) -> None:
        for checker in self.controllers:
            checker.setup_rules(before_or_after)

    def __str__(self) -> str:
        return self.name

    def __repr__(self) -> str:
        return self.__str__()


<<<<<<< HEAD
class RuleManager(IConfigManager[Folder]):

    def __init__(self, config: JsonFile, checker: IConfigRuleController,
                 weight: int, copy_icon: Optional[bool]) -> None:
=======
class RuleManager(IChecker[Folder]):
    def __init__(
        self,
        config: JsonFile,
        checker: RuleChecker,
        weight: int,
        copy_icon: bool | None,
    ) -> None:
>>>>>>> 606205d8
        self.config = config
        self.checker = checker
        self.weight = weight
        self.copy_icon = copy_icon

    @property
    def name(self) -> str:
        return self.config.name_wo_extension

    def is_empty(self) -> bool:
        return self.checker.is_empty()

    def clean_empty(self) -> None:
        self.checker.clean_empty()

    def is_allowed(self, entry: Folder) -> bool:
        return self.checker.is_allowed(entry)

    def setup_rules(self, before_or_after: Iterable[str]) -> None:
        self.checker.setup_rules(before_or_after)

    def __str__(self) -> str:
        name = self.config.name_wo_extension.upper()
        return f'"{name}" Manager'

    def __repr__(self) -> str:
        return self.__str__()


<<<<<<< HEAD
class ExcludeManager(IConfigManager[Folder]):

    def __init__(self, checkers: Sequence[IConfigRuleController[Folder]]) -> None:
=======
class ExcludeManager(IChecker[Folder]):
    def __init__(self, checkers: Sequence[IRuleChecker[Folder]]) -> None:
>>>>>>> 606205d8
        self.checkers = checkers

    def is_empty(self) -> bool:
        return all(checker.is_empty() for checker in self.checkers)

    def clean_empty(self) -> None:
        checkers = []
        for checker in self.checkers:
            checker.clean_empty()
            if checker.is_empty():
                continue
            checkers.append(checker)
        self.checkers = checkers

    def is_allowed(self, entry: Folder) -> bool:
        if self.is_empty():
            return True
        return any(manager.is_allowed(entry) for manager in self.checkers)

    def is_excluded(self, entry: Folder) -> bool:
        if self.is_empty():
            return False
        return self.is_allowed(entry)

    def setup_rules(self, before_or_after: Iterable[str]) -> None:
        for checker in self.checkers:
            checker.setup_rules(before_or_after)

    def __str__(self) -> str:
        return f"Exclude Manager [{len(self.checkers)}]"

    def __repr__(self) -> str:
        return self.__str__()<|MERGE_RESOLUTION|>--- conflicted
+++ resolved
@@ -1,28 +1,19 @@
 import logging
 from collections.abc import Iterable, Sequence
 
-<<<<<<< HEAD
 from icon_manager.interfaces.managers import (IAttributeRuleController,
                                               IConfigManager,
                                               IConfigRuleController)
-=======
-from icon_manager.interfaces.managers import IAttributeChecker, IChecker, IRuleChecker
->>>>>>> 606205d8
 from icon_manager.interfaces.path import Folder, JsonFile
 from icon_manager.rules.base import ISingleRule, Operator, RuleAttribute
 
 log = logging.getLogger(__name__)
 
 
-<<<<<<< HEAD
 class AttributeRuleHandler(IAttributeRuleController[Folder]):
 
     def __init__(self, attribute: RuleAttribute, operator: Operator,
                  rules: Sequence[ISingleRule]) -> None:
-=======
-class AttributeChecker(IAttributeChecker[Folder]):
-    def __init__(self, attribute: RuleAttribute, operator: Operator, rules: Sequence[ISingleRule]) -> None:
->>>>>>> 606205d8
         self.attribute = attribute
         self.operator = operator
         self.rules = rules
@@ -59,29 +50,18 @@
         return self.__str__()
 
 
-<<<<<<< HEAD
 class ConfigRuleController(IConfigRuleController[Folder]):
 
     def __init__(self, checkers: Sequence[AttributeRuleHandler],
                  operator: Operator) -> None:
         self.controllers = checkers
-=======
-class RuleChecker(IRuleChecker[Folder]):
-    def __init__(self, checkers: Sequence[AttributeChecker], operator: Operator) -> None:
-        self.checkers = checkers
->>>>>>> 606205d8
         self.operator = operator
 
     @property
     def name(self) -> str:
-<<<<<<< HEAD
         attributes = ', '.join([checker.attribute.name
                                for checker in self.controllers])
         return f'Rule Checker [{attributes}]'
-=======
-        attributes = ", ".join([checker.attribute.name for checker in self.checkers])
-        return f"Rule Checker [{attributes}]"
->>>>>>> 606205d8
 
     def is_empty(self) -> bool:
         return all(checker.is_empty() for checker in self.controllers)
@@ -111,21 +91,10 @@
         return self.__str__()
 
 
-<<<<<<< HEAD
 class RuleManager(IConfigManager[Folder]):
 
     def __init__(self, config: JsonFile, checker: IConfigRuleController,
                  weight: int, copy_icon: Optional[bool]) -> None:
-=======
-class RuleManager(IChecker[Folder]):
-    def __init__(
-        self,
-        config: JsonFile,
-        checker: RuleChecker,
-        weight: int,
-        copy_icon: bool | None,
-    ) -> None:
->>>>>>> 606205d8
         self.config = config
         self.checker = checker
         self.weight = weight
@@ -155,14 +124,9 @@
         return self.__str__()
 
 
-<<<<<<< HEAD
 class ExcludeManager(IConfigManager[Folder]):
 
     def __init__(self, checkers: Sequence[IConfigRuleController[Folder]]) -> None:
-=======
-class ExcludeManager(IChecker[Folder]):
-    def __init__(self, checkers: Sequence[IRuleChecker[Folder]]) -> None:
->>>>>>> 606205d8
         self.checkers = checkers
 
     def is_empty(self) -> bool:
