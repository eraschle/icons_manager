import logging
from abc import abstractmethod
<<<<<<< HEAD
from typing import Any, Dict, Generic, Iterable, Optional, Sequence, TypeVar
=======
from collections.abc import Iterable, Sequence
from typing import Any, Generic, TypeVar
>>>>>>> 606205d8

from icon_manager.data.base import Source
from icon_manager.data.json_source import JsonSource
from icon_manager.helpers.resource import excluded_rules_template_file
from icon_manager.interfaces.factory import ContentFactory, FileFactory
from icon_manager.interfaces.path import ConfigFile, JsonFile
<<<<<<< HEAD
from icon_manager.rules.base import (IFilterRule, ISingleRule, Operator,
                                     RuleAttribute)
from icon_manager.rules.factory.rules import (ConfigKeys, get_builders,
                                              pop_operator)
from icon_manager.rules.manager import (AttributeRuleHandler,
                                        ConfigRuleController, ExcludeManager,
                                        RuleManager)
=======
from icon_manager.rules.base import (
    IFilterRule,
    ISingleRule,
    Operator,
    RuleAttribute,
    get_rule_attribute,
)
from icon_manager.rules.factory.rules import (
    ConfigKeys,
    get_builders,
    pop_operator,
)
from icon_manager.rules.manager import (
    AttributeChecker,
    ExcludeManager,
    RuleChecker,
    RuleManager,
)
>>>>>>> 606205d8

log = logging.getLogger(__name__)


<<<<<<< HEAD
class AttributeCheckerFactory(ContentFactory[Dict[str, Any], AttributeRuleHandler]):

=======
class AttributeCheckerFactory(ContentFactory[dict[str, Any], AttributeChecker]):
>>>>>>> 606205d8
    def __init__(self) -> None:
        super().__init__()
        self.builders = get_builders()

    def create_rule(self, rule_config: dict[str, Any], **kwargs) -> IFilterRule:
        for builder in self.builders:
            if not builder.can_build(rule_config):
                continue
            return builder.create(rule_config, **kwargs)
        raise RuntimeError("No Folder builder could be created")

    def create_rules(self, config: dict[str, Any], **kwargs) -> Sequence[ISingleRule]:
        rules = []
        for config in config.get(ConfigKeys.RULES, []):
            rule = self.create_rule(config, **kwargs)
            rules.append(rule)
        return rules

<<<<<<< HEAD
    def create(self, config: Dict[str, Any], **kwargs) -> AttributeRuleHandler:
=======
    def create(self, config: dict[str, Any], **kwargs) -> AttributeChecker:
>>>>>>> 606205d8
        attribute = kwargs.get(ConfigKeys.ATTRIBUTE, RuleAttribute.UNKNOWN)
        operator = pop_operator(config, Operator.ANY)
        rules = self.create_rules(config, **kwargs)
        return AttributeRuleHandler(attribute, operator, rules)


<<<<<<< HEAD
def get_rule_attribute(value) -> RuleAttribute:
    if not isinstance(value, str):
        return RuleAttribute.UNKNOWN
    for attr in RuleAttribute:
        if value.lower() != attr.value:
            continue
        return attr
    return RuleAttribute.UNKNOWN


class SourceCheckerBuilder(ContentFactory[Dict[str, Any], ConfigRuleController]):

=======
class SourceCheckerBuilder(ContentFactory[dict[str, Any], RuleChecker]):
>>>>>>> 606205d8
    def __init__(self, source: Source = JsonSource()) -> None:
        self.source = source
        self.factory = AttributeCheckerFactory()

<<<<<<< HEAD
    def get_attribute_checkers(self, config: Dict[str, Any]) -> Sequence[AttributeRuleHandler]:
=======
    def get_attribute_checkers(self, config: dict[str, Any]) -> Sequence[AttributeChecker]:
>>>>>>> 606205d8
        managers = []
        for attribute, rules_configs in config.items():
            rule_attr = get_rule_attribute(attribute)
            manager = self.factory.create(rules_configs, attribute=rule_attr)
            managers.append(manager)
        return managers

<<<<<<< HEAD
    def create(self, config: Dict[str, Any], **kwargs) -> ConfigRuleController:
=======
    def create(self, config: dict[str, Any], **kwargs) -> RuleChecker:
>>>>>>> 606205d8
        operator = pop_operator(config, Operator.ALL)
        managers = self.get_attribute_checkers(config)
        return ConfigRuleController(managers, operator)


TModel = TypeVar("TModel", bound=object, covariant=True)
TContent = TypeVar("TContent", bound=Iterable)


class AManagerFactory(FileFactory[JsonFile, TModel], Generic[TModel, TContent]):
    def __init__(self, source: Source = JsonSource()) -> None:
        self.source = source
        self.builder = SourceCheckerBuilder()
        self._template: dict[str, Any] = {}

    def get_config_section(self, config: dict[str, Any]) -> TContent:
        section: TContent | None = config.get(ConfigKeys.CONFIG, None)
        if section is None:
            message = f'Key "{ConfigKeys.CONFIG}" does NOT'
            raise ValueError(message)
        return section

    def create(self, file: JsonFile, **kwargs) -> TModel:
        content = self.source.read(file)
        config = self.get_config_section(content)
        return self.create_with_content(config, file=file, **kwargs)

    @abstractmethod
    def create_with_content(self, config: TContent, **kwargs) -> TModel:
        pass


class RuleManagerFactory(AManagerFactory[RuleManager, dict[str, Any]]):
    def create_with_content(self, config: dict[str, Any], **kwargs) -> RuleManager:
        file: JsonFile | None = kwargs.get("file", None)
        if file is None:
            raise ValueError('"file" is not in kwargs or None')
        copy_icon = config.pop(ConfigKeys.COPY_ICON, None)
        order = config.pop(ConfigKeys.ORDER, 5)
        manager = self.builder.create(config, **kwargs)
        return RuleManager(file, manager, order, copy_icon)

    def update(self, config: JsonFile, template_file: JsonFile) -> None:
        content = self.source.read(config)
        if len(self._template) == 0:
            self._template = self.source.read(template_file)
        updated = {}
        for section, values in self._template.items():
            updated[section] = values
            if section == ConfigKeys.CONFIG:
                updated[section] = content[section]
        self.source.write(config, updated)
        log.info(f"Updated config {config.name_wo_extension}")


class ExcludeManagerFactory(AManagerFactory[ExcludeManager, Iterable[dict[str, Any]]]):
    def create_with_content(self, config: Iterable[dict[str, Any]], **kwargs) -> ExcludeManager:
        checkers = []
        for checker_config in config:
            checker = self.builder.create(checker_config, **kwargs)
            checkers.append(checker)
        return ExcludeManager(checkers)

    def copy_template(self, config: ConfigFile) -> None:
        template = excluded_rules_template_file()
        template.copy_to(config)

    def prepare_template(self, config: ConfigFile) -> None:
        content = self.source.read(config)
        self.source.write(config, content)

    def create_template(self, config: ConfigFile) -> ConfigFile:
        self.copy_template(config)
        self.prepare_template(config)
        return config<|MERGE_RESOLUTION|>--- conflicted
+++ resolved
@@ -1,55 +1,25 @@
 import logging
 from abc import abstractmethod
-<<<<<<< HEAD
 from typing import Any, Dict, Generic, Iterable, Optional, Sequence, TypeVar
-=======
 from collections.abc import Iterable, Sequence
-from typing import Any, Generic, TypeVar
->>>>>>> 606205d8
 
 from icon_manager.data.base import Source
 from icon_manager.data.json_source import JsonSource
 from icon_manager.helpers.resource import excluded_rules_template_file
 from icon_manager.interfaces.factory import ContentFactory, FileFactory
 from icon_manager.interfaces.path import ConfigFile, JsonFile
-<<<<<<< HEAD
 from icon_manager.rules.base import (IFilterRule, ISingleRule, Operator,
                                      RuleAttribute)
 from icon_manager.rules.factory.rules import (ConfigKeys, get_builders,
-                                              pop_operator)
+                                              pop_operator,)
 from icon_manager.rules.manager import (AttributeRuleHandler,
                                         ConfigRuleController, ExcludeManager,
-                                        RuleManager)
-=======
-from icon_manager.rules.base import (
-    IFilterRule,
-    ISingleRule,
-    Operator,
-    RuleAttribute,
-    get_rule_attribute,
-)
-from icon_manager.rules.factory.rules import (
-    ConfigKeys,
-    get_builders,
-    pop_operator,
-)
-from icon_manager.rules.manager import (
-    AttributeChecker,
-    ExcludeManager,
-    RuleChecker,
-    RuleManager,
-)
->>>>>>> 606205d8
-
+                                        RuleManager,)
 log = logging.getLogger(__name__)
 
 
-<<<<<<< HEAD
 class AttributeCheckerFactory(ContentFactory[Dict[str, Any], AttributeRuleHandler]):
 
-=======
-class AttributeCheckerFactory(ContentFactory[dict[str, Any], AttributeChecker]):
->>>>>>> 606205d8
     def __init__(self) -> None:
         super().__init__()
         self.builders = get_builders()
@@ -68,18 +38,13 @@
             rules.append(rule)
         return rules
 
-<<<<<<< HEAD
     def create(self, config: Dict[str, Any], **kwargs) -> AttributeRuleHandler:
-=======
-    def create(self, config: dict[str, Any], **kwargs) -> AttributeChecker:
->>>>>>> 606205d8
         attribute = kwargs.get(ConfigKeys.ATTRIBUTE, RuleAttribute.UNKNOWN)
         operator = pop_operator(config, Operator.ANY)
         rules = self.create_rules(config, **kwargs)
         return AttributeRuleHandler(attribute, operator, rules)
 
 
-<<<<<<< HEAD
 def get_rule_attribute(value) -> RuleAttribute:
     if not isinstance(value, str):
         return RuleAttribute.UNKNOWN
@@ -92,18 +57,11 @@
 
 class SourceCheckerBuilder(ContentFactory[Dict[str, Any], ConfigRuleController]):
 
-=======
-class SourceCheckerBuilder(ContentFactory[dict[str, Any], RuleChecker]):
->>>>>>> 606205d8
     def __init__(self, source: Source = JsonSource()) -> None:
         self.source = source
         self.factory = AttributeCheckerFactory()
 
-<<<<<<< HEAD
     def get_attribute_checkers(self, config: Dict[str, Any]) -> Sequence[AttributeRuleHandler]:
-=======
-    def get_attribute_checkers(self, config: dict[str, Any]) -> Sequence[AttributeChecker]:
->>>>>>> 606205d8
         managers = []
         for attribute, rules_configs in config.items():
             rule_attr = get_rule_attribute(attribute)
@@ -111,11 +69,7 @@
             managers.append(manager)
         return managers
 
-<<<<<<< HEAD
     def create(self, config: Dict[str, Any], **kwargs) -> ConfigRuleController:
-=======
-    def create(self, config: dict[str, Any], **kwargs) -> RuleChecker:
->>>>>>> 606205d8
         operator = pop_operator(config, Operator.ALL)
         managers = self.get_attribute_checkers(config)
         return ConfigRuleController(managers, operator)
