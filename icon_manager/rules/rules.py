import logging
from abc import abstractmethod
from collections.abc import Collection, Iterable, Sequence
from typing import Any

from icon_manager.interfaces.path import Folder
<<<<<<< HEAD
from icon_manager.rules.base import (AFilterRule, ASingleRule, ISingleRule,
                                     Operator, RuleAttribute)
from icon_manager.rules.generate import (AfterGenerator, BeforeGenerator,
                                         BeforeOrAfterGenerator, CaseConverter,
                                         Generator, GeneratorManager)
=======
from icon_manager.rules.base import (
    AFilterRule,
    ASingleRule,
    ISingleRule,
    Operator,
    RuleAttribute,
)
from icon_manager.rules.decorator import matched_value
from icon_manager.rules.generate import (
    AfterGenerator,
    BeforeGenerator,
    BeforeOrAfterGenerator,
    CaseConverter,
    Generator,
    GeneratorManager,
)
>>>>>>> 606205d8

log = logging.getLogger(__name__)


# region FOLDER RULES


class IRuleValuesFilter(ISingleRule):
    operator: Operator
    attribute: RuleAttribute
    rule_values: Collection[str]
    is_case_sensitive: bool

    @property
    def name(self) -> str:
        ...

    def is_allowed(self, entry: Folder) -> bool:
        ...

    def is_empty(self) -> bool:
        ...

    def set_before_or_after(self, values: Iterable[str]) -> None:
        ...

    def setup_filter_rule(self) -> None:
        ...

    def prepare_rule_values(self, values: Collection[str]) -> Collection[str]:
        ...

    def prepare_element_value(self, value: str) -> str:
        ...


class FolderRule(ASingleRule):
    def __init__(
        self,
        attribute: RuleAttribute,
        operator: Operator,
        rule_values: Collection[str],
        case_sensitive: bool,
        before_or_after: bool,
        before_or_after_values: Collection[str],
    ) -> None:
        super().__init__(attribute, operator)
        self.original_values = list(rule_values)
        self.generated: Collection[str] = []
        self.rule_values = rule_values
        self.generator = GeneratorManager()
        self.is_case_sensitive = case_sensitive
        self.add_before_or_after_values = before_or_after
        self.generator.set_values(before_or_after_values)
        self.generator.converters = [CaseConverter(case_sensitive)]

    def is_empty(self) -> bool:
        return len(self.rule_values) == 0

    def get_generators(self) -> Sequence[Generator]:
        return [BeforeGenerator(), AfterGenerator(), BeforeOrAfterGenerator()]

    def before_and_after_generators(self) -> Sequence[Generator]:
        return [BeforeGenerator(), AfterGenerator()]

    def set_before_or_after(self, before_or_after: Iterable[str]) -> None:
        if not self.add_before_or_after_values:
            return
        self.generator.generators = self.get_generators()
        self.generator.set_generator_values(before_or_after)

    def _before_or_after(self, values: Collection[str]) -> Collection[str]:
        if not self.add_before_or_after_values:
            return []
        include_value = False
        return self.generator.generates_unique(values, include_value)

    def setup_filter_rule(self) -> None:
        self.rule_values = self.prepare_rule_values(self.original_values)
        self.generated = self._before_or_after(self.rule_values)

    def prepare_rule_values(self, values: Collection[str]) -> Collection[str]:
        return self.generator.converts(values)

    def prepare_element_value(self, value: str) -> str:
        return self.generator.convert(value)

    def are_any_allowed(self, entry: Folder, value: Any) -> bool:
        if self._are_any_allowed(entry, value, self.rule_values):
            return True
        if len(self.generated) == 0:
            return False
        return self._are_any_allowed(entry, value, self.generated)

    def _are_any_allowed(self, entry: Folder, value: Any, rule_values: Iterable[str]) -> bool:
        return any(self.is_value_allowed(entry, value, rule_value) for rule_value in rule_values)

    def are_all_allowed(self, entry: Folder, value: Any) -> bool:
        if self._are_all_allowed(entry, value, self.rule_values):
            return True
        if len(self.generated) == 0:
            return False
        return self._are_all_allowed(entry, value, self.generated)

    def _are_all_allowed(self, entry: Folder, value: Any, rule_values: Iterable[str]) -> bool:
        return all(self.is_value_allowed(entry, value, rule_value) for rule_value in rule_values)

    @abstractmethod
    def is_value_allowed(self, entry: Folder, value: str, rule_value: str) -> bool:
        pass

    def __str__(self) -> str:
        return f"{self.__class__.__name__}: {self.attribute} {self.rule_values}"

    def __repr__(self) -> str:
        return self.__str__()


class EqualsRule(FolderRule):
<<<<<<< HEAD

    def is_value_allowed(self, _: Folder, value: str, rule_value: str) -> bool:
=======
    def is_value_allowed(self, entry: Folder, value: str, rule_value: str) -> bool:
>>>>>>> 606205d8
        return rule_value == value


class NotEqualsRule(EqualsRule):
<<<<<<< HEAD

=======
>>>>>>> 606205d8
    def is_value_allowed(self, entry: Folder, value: str, rule_value: str) -> bool:
        return not super().is_value_allowed(entry, value, rule_value)


class ContainsRule(FolderRule):
    def get_generators(self) -> Sequence[Generator]:
        return self.before_and_after_generators()

<<<<<<< HEAD
    def is_value_allowed(self, _: Folder, value: str, rule_value: str) -> bool:
=======
    def is_value_allowed(self, entry: Folder, value: str, rule_value: str) -> bool:
>>>>>>> 606205d8
        return rule_value in value


class NotContainsRule(ContainsRule):
    def is_value_allowed(self, entry: Folder, value: str, rule_value: str) -> bool:
        return not super().is_value_allowed(entry, value, rule_value)


class StartsWithRule(FolderRule):
    def get_generators(self) -> Sequence[Generator]:
        return self.before_and_after_generators()

<<<<<<< HEAD
    def is_value_allowed(self, _: Folder, value: str, rule_value: str) -> bool:
=======
    def is_value_allowed(self, entry: Folder, value: str, rule_value: str) -> bool:
>>>>>>> 606205d8
        return value.startswith(rule_value)


class EndsWithRule(FolderRule):
    def get_generators(self) -> Sequence[Generator]:
        return self.before_and_after_generators()

<<<<<<< HEAD
    def is_value_allowed(self, _: Folder, value: str, rule_value: str) -> bool:
=======
    def is_value_allowed(self, entry: Folder, value: str, rule_value: str) -> bool:
>>>>>>> 606205d8
        return value.endswith(rule_value)


class StartsOrEndsWithRule(FolderRule):
    def get_generators(self) -> Sequence[Generator]:
        return self.before_and_after_generators()

    def is_value_allowed(self, entry: Folder, value: str, rule_value: str) -> bool:
        return value.startswith(rule_value) or value.endswith(rule_value)


<<<<<<< HEAD
class IPathOperationRule(IRuleValuesFilter):
    operator: Operator
    attribute: RuleAttribute
    rule_values: Collection[str]
    is_case_sensitive: bool
    max_level: int

    @property
    def name(self) -> str:
        ...

    def is_allowed(self, entry: Folder) -> bool:
        ...

    def is_empty(self) -> bool:
        ...

    def set_before_or_after(self, values: Iterable[str]) -> None:
        ...

    def setup_filter_rule(self) -> None:
        ...

    def prepare_rule_values(self, values: Collection[str]) -> Collection[str]:
        ...

    def prepare_element_value(self, value: str) -> str:
        ...


class ContainsFileRule(FolderRule, IPathOperationRule):

    def __init__(self, attribute: RuleAttribute, operator: Operator, values: Collection[str],
                 case_sensitive: bool, before_or_after: bool,
                 before_or_after_values: Collection[str], level: int) -> None:
        super().__init__(attribute, operator, values, case_sensitive,
                         before_or_after, before_or_after_values)
=======
class ContainsFileRule(FolderRule):
    def __init__(
        self,
        attribute: RuleAttribute,
        operator: Operator,
        values: Collection[str],
        case_sensitive: bool,
        before_or_after: bool,
        before_or_after_values: Collection[str],
        level: int,
    ) -> None:
        super().__init__(
            attribute,
            operator,
            values,
            case_sensitive,
            before_or_after,
            before_or_after_values,
        )
>>>>>>> 606205d8
        self.max_level = level
        self.replace_values = ["*", "."]

    def get_generators(self) -> Sequence[Generator]:
        return []

    def get_rule_value(self, value: str) -> str:
        for replace in self.replace_values:
            if not value.startswith(replace):
                continue
            value = value.lstrip(replace)
        return value

    def prepare_rule_values(self, values: Collection[str]) -> Collection[str]:
        values = [self.get_rule_value(value) for value in values]
        return super().prepare_rule_values(values)

    def get_extensions_of(self, folder: Folder) -> set[str]:
        extensions = [file.ext for file in folder.files]
        return set([ext for ext in extensions if ext is not None])

    def get_extensions(self, entry: Folder, level: int) -> Iterable[str]:
        extensions = self.get_extensions_of(entry)
        level += 1
        if level >= self.max_level:
            return extensions
        for folder in entry.folders:
            extensions.update(self.get_extensions(folder, level))
        return extensions

    def is_value_allowed(self, entry: Folder, _: str, rule_value: str) -> bool:
        folder = entry
        if self.attribute == RuleAttribute.PARENT_PATH and entry.parent is not None:
            folder = entry.parent
        extensions = self.get_extensions(folder, level=0)
        return any(ext.endswith(rule_value) for ext in extensions)


class NotContainsFileRule(ContainsFileRule):
<<<<<<< HEAD

=======
    @matched_value()
>>>>>>> 606205d8
    def is_value_allowed(self, entry: Folder, value: str, rule_value: str) -> bool:
        return not super().is_value_allowed(entry, value, rule_value)


class ContainsFolderRule(ContainsFileRule):
    def __init__(
        self,
        attribute: RuleAttribute,
        operator: Operator,
        values: Collection[str],
        case_sensitive: bool,
        before_or_after: bool,
        before_or_after_values: Collection[str],
        level: int,
    ) -> None:
        super().__init__(
            attribute,
            operator,
            values,
            case_sensitive,
            before_or_after,
            before_or_after_values,
            level,
        )
        self.replace_values = []

    def get_generators(self) -> Sequence[Generator]:
        return []

    def get_folder_names(self, folder: Folder) -> set[str]:
        names = [folder.name for folder in folder.folders]
        return set(names)

    def get_folders(self, entry: Folder, level: int) -> Iterable[str]:
        folders = self.get_folder_names(entry)
        level += 1
        if level >= self.max_level:
            return folders
        for folder in entry.folders:
            folders.update(self.get_folders(folder, level))
        return folders

    def is_value_allowed(self, entry: Folder, _: str, rule_value: str) -> bool:
        folder = entry
        if self.attribute == RuleAttribute.PARENT_PATH and entry.parent is not None:
            folder = entry.parent
        folder_names = self.get_folders(folder, level=0)
        return any(name == rule_value for name in folder_names)


class NotContainsFolderRule(ContainsFolderRule):
<<<<<<< HEAD

=======
    @matched_value()
>>>>>>> 606205d8
    def is_value_allowed(self, entry: Folder, value: str, rule_value: str) -> bool:
        return not super().is_value_allowed(entry, value, rule_value)


# endregion


class ChainedRule(AFilterRule, ISingleRule):
    def __init__(self, attribute: RuleAttribute, operator: Operator, rules: Sequence[ISingleRule]) -> None:
        super().__init__(attribute, operator)
        self.rules = rules

    def is_empty(self) -> bool:
        if len(self.rules) == 0:
            return True
        return all(rule.is_empty() for rule in self.rules)

    def is_allowed(self, entry: Folder) -> bool:
        if self.operator == Operator.ALL:
            return all(rule.is_allowed(entry) for rule in self.rules)
        return any(rule.is_allowed(entry) for rule in self.rules)

    def set_before_or_after(self, before_or_after: Iterable[str]) -> None:
        for rule in self.rules:
            rule.set_before_or_after(before_or_after)

    def setup_filter_rule(self) -> None:
        for rule in self.rules:
            rule.setup_filter_rule()<|MERGE_RESOLUTION|>--- conflicted
+++ resolved
@@ -4,30 +4,11 @@
 from typing import Any
 
 from icon_manager.interfaces.path import Folder
-<<<<<<< HEAD
 from icon_manager.rules.base import (AFilterRule, ASingleRule, ISingleRule,
-                                     Operator, RuleAttribute)
+                                     Operator, RuleAttribute,)
 from icon_manager.rules.generate import (AfterGenerator, BeforeGenerator,
                                          BeforeOrAfterGenerator, CaseConverter,
-                                         Generator, GeneratorManager)
-=======
-from icon_manager.rules.base import (
-    AFilterRule,
-    ASingleRule,
-    ISingleRule,
-    Operator,
-    RuleAttribute,
-)
-from icon_manager.rules.decorator import matched_value
-from icon_manager.rules.generate import (
-    AfterGenerator,
-    BeforeGenerator,
-    BeforeOrAfterGenerator,
-    CaseConverter,
-    Generator,
-    GeneratorManager,
-)
->>>>>>> 606205d8
+                                         Generator, GeneratorManager,)
 
 log = logging.getLogger(__name__)
 
@@ -147,20 +128,12 @@
 
 
 class EqualsRule(FolderRule):
-<<<<<<< HEAD
 
     def is_value_allowed(self, _: Folder, value: str, rule_value: str) -> bool:
-=======
-    def is_value_allowed(self, entry: Folder, value: str, rule_value: str) -> bool:
->>>>>>> 606205d8
         return rule_value == value
 
 
 class NotEqualsRule(EqualsRule):
-<<<<<<< HEAD
-
-=======
->>>>>>> 606205d8
     def is_value_allowed(self, entry: Folder, value: str, rule_value: str) -> bool:
         return not super().is_value_allowed(entry, value, rule_value)
 
@@ -169,11 +142,7 @@
     def get_generators(self) -> Sequence[Generator]:
         return self.before_and_after_generators()
 
-<<<<<<< HEAD
     def is_value_allowed(self, _: Folder, value: str, rule_value: str) -> bool:
-=======
-    def is_value_allowed(self, entry: Folder, value: str, rule_value: str) -> bool:
->>>>>>> 606205d8
         return rule_value in value
 
 
@@ -186,11 +155,7 @@
     def get_generators(self) -> Sequence[Generator]:
         return self.before_and_after_generators()
 
-<<<<<<< HEAD
     def is_value_allowed(self, _: Folder, value: str, rule_value: str) -> bool:
-=======
-    def is_value_allowed(self, entry: Folder, value: str, rule_value: str) -> bool:
->>>>>>> 606205d8
         return value.startswith(rule_value)
 
 
@@ -198,11 +163,7 @@
     def get_generators(self) -> Sequence[Generator]:
         return self.before_and_after_generators()
 
-<<<<<<< HEAD
     def is_value_allowed(self, _: Folder, value: str, rule_value: str) -> bool:
-=======
-    def is_value_allowed(self, entry: Folder, value: str, rule_value: str) -> bool:
->>>>>>> 606205d8
         return value.endswith(rule_value)
 
 
@@ -214,7 +175,6 @@
         return value.startswith(rule_value) or value.endswith(rule_value)
 
 
-<<<<<<< HEAD
 class IPathOperationRule(IRuleValuesFilter):
     operator: Operator
     attribute: RuleAttribute
@@ -252,27 +212,6 @@
                  before_or_after_values: Collection[str], level: int) -> None:
         super().__init__(attribute, operator, values, case_sensitive,
                          before_or_after, before_or_after_values)
-=======
-class ContainsFileRule(FolderRule):
-    def __init__(
-        self,
-        attribute: RuleAttribute,
-        operator: Operator,
-        values: Collection[str],
-        case_sensitive: bool,
-        before_or_after: bool,
-        before_or_after_values: Collection[str],
-        level: int,
-    ) -> None:
-        super().__init__(
-            attribute,
-            operator,
-            values,
-            case_sensitive,
-            before_or_after,
-            before_or_after_values,
-        )
->>>>>>> 606205d8
         self.max_level = level
         self.replace_values = ["*", "."]
 
@@ -312,11 +251,7 @@
 
 
 class NotContainsFileRule(ContainsFileRule):
-<<<<<<< HEAD
-
-=======
     @matched_value()
->>>>>>> 606205d8
     def is_value_allowed(self, entry: Folder, value: str, rule_value: str) -> bool:
         return not super().is_value_allowed(entry, value, rule_value)
 
@@ -368,11 +303,7 @@
 
 
 class NotContainsFolderRule(ContainsFolderRule):
-<<<<<<< HEAD
-
-=======
     @matched_value()
->>>>>>> 606205d8
     def is_value_allowed(self, entry: Folder, value: str, rule_value: str) -> bool:
         return not super().is_value_allowed(entry, value, rule_value)
 
