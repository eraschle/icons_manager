import logging
import os
from collections.abc import Iterable, Sequence

<<<<<<< HEAD
from icon_manager.interfaces.path import (FileModel, Folder, FolderModel,
                                          JsonFile, PathModel)
=======
from icon_manager.interfaces.path import FileModel, Folder, FolderModel, JsonFile, PathModel
>>>>>>> 606205d8
from icon_manager.rules.manager import RuleManager

log = logging.getLogger(__name__)


class PngFile(FileModel):
    @classmethod
    def _extension(cls) -> str:
        return "png"


class JpgFile(FileModel):
    @classmethod
    def _extension(cls) -> str:
        return "jpg"


class JpegFile(FileModel):
    @classmethod
    def _extension(cls) -> str:
        return "jpeg"


class IconFile(FileModel):
    @classmethod
    def _extension(cls) -> str:
        return "ico"


class LibraryIconFile(IconFile):
    def __init__(self, full_path: str) -> None:
        super().__init__(full_path)
        self.__config = self.__create_config()

    def get_config(self) -> JsonFile:
        return self.__config

    def __create_config(self) -> JsonFile:
        file_name = self.name_wo_extension
        file_name = f"{file_name}{JsonFile.extension()}"
        file_path = self.path.replace(self.name, file_name)
        return JsonFile(file_path)


class IconSetting:
    def __init__(self, icon: LibraryIconFile, manager: RuleManager) -> None:
        self.icon = icon
        self.manager = manager

    @property
    def name(self) -> str:
        return self.icon.name_wo_extension

    @property
    def order_key(self) -> tuple[str, str]:
        weight = f"{self.manager.weight:02d}"
        return (weight, self.manager.name)

    @property
    def copy_icon(self) -> bool | None:
        return self.manager.copy_icon

    def archive_files(self) -> Sequence[FileModel]:
        name = self.icon.name_wo_extension
        files = [
            self.icon,
            self.manager.config,
            PngFile(self.icon.sibling_path(f"{name}{PngFile.extension()}")),
            JpgFile(self.icon.sibling_path(f"{name}{JpgFile.extension()}")),
            JpegFile(self.icon.sibling_path(f"{name}{JpegFile.extension()}")),
        ]
        return [file for file in files if file.exists()]

    def is_config_for(self, entry: Folder) -> bool:
        return self.manager.is_allowed(entry)

    def set_before_or_after(self, before_or_after: Iterable[str]) -> None:
        self.manager.setup_rules(before_or_after)

    def is_empty(self) -> bool:
        return self.manager.is_empty()

    def __str__(self) -> str:
        return f"Icon Setting: {self.icon.name_wo_extension}"

    def __repr__(self) -> str:
        return self.__str__()


class ArchiveFile(FileModel):
    pass


class ArchiveFolder(FolderModel):
    folder_name: str = "__archive__"

<<<<<<< HEAD
    folder_name: str = '__archive__'

    @ classmethod
    def get_archive_folder(cls, entry: PathModel) -> 'ArchiveFolder':
=======
    @classmethod
    def get_folder_path(cls, entry: PathModel) -> str:
>>>>>>> 606205d8
        if entry.is_dir():
            return ArchiveFolder(os.path.join(entry.path, cls.folder_name))
        return ArchiveFolder(os.path.join(entry.parent_path, cls.folder_name))

    @classmethod
    def is_model(cls, path: str) -> bool:
        return path.endswith(cls.folder_name)

    def get_archive_path(self, model: FileModel) -> str:
        return os.path.join(self.path, model.name)

    def get_archive_file(self, file: FileModel) -> ArchiveFile:
        archive_path = self.get_archive_path(file)
        return ArchiveFile(archive_path)

    def is_archive(self, path: str) -> bool:
        return path.startswith(self.path)<|MERGE_RESOLUTION|>--- conflicted
+++ resolved
@@ -2,12 +2,8 @@
 import os
 from collections.abc import Iterable, Sequence
 
-<<<<<<< HEAD
 from icon_manager.interfaces.path import (FileModel, Folder, FolderModel,
                                           JsonFile, PathModel)
-=======
-from icon_manager.interfaces.path import FileModel, Folder, FolderModel, JsonFile, PathModel
->>>>>>> 606205d8
 from icon_manager.rules.manager import RuleManager
 
 log = logging.getLogger(__name__)
@@ -104,15 +100,8 @@
 class ArchiveFolder(FolderModel):
     folder_name: str = "__archive__"
 
-<<<<<<< HEAD
-    folder_name: str = '__archive__'
-
     @ classmethod
     def get_archive_folder(cls, entry: PathModel) -> 'ArchiveFolder':
-=======
-    @classmethod
-    def get_folder_path(cls, entry: PathModel) -> str:
->>>>>>> 606205d8
         if entry.is_dir():
             return ArchiveFolder(os.path.join(entry.path, cls.folder_name))
         return ArchiveFolder(os.path.join(entry.parent_path, cls.folder_name))
