--- conflicted
+++ resolved
@@ -1,10 +1,7 @@
 import logging
-<<<<<<< HEAD
 from typing import Generic, Iterable, Sequence, TypeVar
-=======
 from collections.abc import Iterable
 from typing import Generic, TypeVar
->>>>>>> 606205d8
 
 from icon_manager.rules.base import (ISingleRule, Operator, RuleAttribute,
                                      RuleProtocol)
@@ -17,18 +14,12 @@
 class IRuleController(Generic[TModel], RuleProtocol[TModel]):
     operator: Operator
 
-<<<<<<< HEAD
     @property
     def name(self) -> str:
         ...
 
     def is_empty(self) -> bool:
         ...
-=======
-    def is_empty(self) -> bool: ...
-
-    def is_valid(self) -> bool: ...
->>>>>>> 606205d8
 
     def clean_empty(self) -> None: ...
 
@@ -63,12 +54,10 @@
 
     def is_empty(self) -> bool: ...
 
-<<<<<<< HEAD
     def clean_empty(self) -> None:
         ...
 
-    def is_allowed(self, entry: TModel) -> bool:
-        ...
+    def is_allowed(self, entry: TModel) -> bool: ...
 
     def setup_rules(self, values: Iterable[str]) -> None:
         ...
@@ -83,20 +72,15 @@
 
     def is_empty(self) -> bool:
         ...
-=======
-    def is_valid(self) -> bool: ...
->>>>>>> 606205d8
 
-    def clean_empty(self) -> None: ...
+    def clean_empty(self) -> None:
+        ...
 
-    def is_allowed(self, entry: TModel) -> bool: ...
+    def is_allowed(self, entry: TModel) -> bool:
+        ...
 
-<<<<<<< HEAD
     def setup_rules(self, values: Iterable[str]) -> None:
         ...
 
     def validate(self) -> str:
-        ...
-=======
-    def setup_rules(self, values: Iterable[str]) -> None: ...
->>>>>>> 606205d8
+        ...