import logging
from abc import ABC, abstractmethod
<<<<<<< HEAD
from concurrent.futures import ThreadPoolExecutor, as_completed
from threading import Lock
from typing import Generic, List, Optional, Sequence, TypeVar

from icon_manager.config.user import UserConfig
from icon_manager.helpers.string import (ALIGN_LEFT, ALIGN_RIGHT, THOUSAND,
                                         fixed_length, list_value,
                                         prefix_value)
=======
from collections.abc import Iterable
from typing import Generic, TypeVar

from icon_manager.helpers.string import (
    ALIGN_LEFT,
    ALIGN_RIGHT,
    THOUSAND,
    fixed_length,
    list_value,
    prefix_value,
)
>>>>>>> 606205d8
from icon_manager.interfaces.path import PathModel

log = logging.getLogger(__name__)


TEntry = TypeVar("TEntry", bound=PathModel)


class Action(ABC, Generic[TEntry]):
    """Abstract base class for path operations.

    This class provides a framework for executing actions on collections of
    path entries (files and folders). Subclasses must implement the specific
    action logic and conditions for execution.

    Type Parameters:
        TEntry: Type of path entries this action operates on, must be bound to PathModel.
    """

<<<<<<< HEAD
    def __init__(self, config: Optional[UserConfig], entries: Sequence[TEntry], action_log: str) -> None:
=======
    def __init__(self, entries: Iterable[TEntry], action_log: str) -> None:
        """Initialize action with entries and log message.

        Parameters
        ----------
        entries : Iterable[TEntry]
            Iterable of path entries to operate on.
        action_log : str
            Log message to use when reporting action results.
        """
>>>>>>> 606205d8
        super().__init__()
        self.config = config
        self.entries = entries
        self.files: list[PathModel] = []
        self.folders: list[PathModel] = []
        self._action_log = action_log
        self._lock = Lock()

    def execute(self) -> None:
        """Execute the action on all entries that meet the execution criteria.

        This method iterates through all entries, checks if each can be executed,
        categorizes them as files or folders, and executes the specific action.
        """
        for entry in self.entries:
            self.action_execute(entry)

    def async_execute(self) -> None:
        prefix = 'execute action'
        if self.config is not None:
            prefix = f'execute action {self.config.name}'
        with ThreadPoolExecutor(thread_name_prefix=prefix,
                                max_workers=len(self.entries)) as executor:
            task = {executor.submit(
                self.action_execute, entry): entry for entry in self.entries}
            for future in as_completed(task):
                setting = task[future]
                try:
                    future.result()
                except Exception as exc:
                    log.exception("%r Exception: %s" % (setting, exc))

    def action_execute(self, entry: TEntry) -> None:
        if not self.can_execute(entry):
            return
        if entry.is_file():
            self.files.append(entry)
        if entry.is_dir():
            self.folders.append(entry)
        self.execute_action(entry)

    @abstractmethod
    def can_execute(self, entry: TEntry) -> bool:
        """Check if the action can be executed on the given entry.

        Parameters
        ----------
        entry : TEntry
            Path entry to check.

        Returns
        -------
        bool
            True if the action can be executed on this entry, False otherwise.
        """
        pass

    @abstractmethod
    def execute_action(self, entry: TEntry) -> None:
        """Execute the specific action on the given entry.

        Parameters
        ----------
        entry : TEntry
            Path entry to execute the action on.

        Notes
        -----
        This method is called for each entry that passes the can_execute check.
        """
        pass

    def any_executed(self) -> bool:
        """Check if any actions were executed.

        Returns
        -------
        bool
            True if at least one file or folder was processed, False otherwise.
        """
        return len(self.files) > 0 or len(self.folders) > 0

    def _log_prefix(self, model: type, width: int = 10, align: str = ALIGN_LEFT) -> str:
        return prefix_value(model.__name__, width=width, align=align)

    def _log_action(self, width: int = 20, align: str = ALIGN_LEFT) -> str:
        return fixed_length(self._action_log, width=width, align=align)

    def _log_files(self, width: int = THOUSAND, align: str = ALIGN_RIGHT) -> str:
        return list_value(self.files, width=width, align=align)

    def _log_folders(self, width: int = THOUSAND, align: str = ALIGN_RIGHT) -> str:
        return list_value(self.folders, width=width, align=align)

    def get_log_message(self, model: type) -> str:
        """Generate complete log message for the action.

        Parameters
        ----------
        model : type
            Model class to include in the log message.

        Returns
        -------
        str
            Complete formatted log message including action, files, and folders.
        """
        name = self._log_prefix(model)
        action = self._log_action()
        files = self._log_files()
        folders = self._log_folders()
        return f'{name}: {action} "{files}" Files / "{folders}" Folders'


class DeleteAction(Action[PathModel]):
    """Concrete action implementation for deleting path entries.

    This action removes files and folders from the filesystem. It only operates
    on entries that exist on the filesystem.
    """

<<<<<<< HEAD
    def __init__(self, config: Optional[UserConfig], entries: Sequence[PathModel]) -> None:
        super().__init__(config, entries, 'Deleted')
=======
    def __init__(self, entries: Iterable[PathModel]) -> None:
        """Initialize delete action with entries to delete.

        Parameters
        ----------
        entries : Iterable[PathModel]
            Iterable of PathModel entries to delete.
        """
        super().__init__(entries, "Deleted")
>>>>>>> 606205d8

    def can_execute(self, entry: PathModel) -> bool:
        """Check if entry can be deleted.

        Parameters
        ----------
        entry : PathModel
            Path entry to check.

        Returns
        -------
        bool
            True if the entry exists on the filesystem, False otherwise.
        """
        return entry.exists()

    def execute_action(self, entry: PathModel) -> None:
        """Delete the specified entry from the filesystem.

        Parameters
        ----------
        entry : PathModel
            Path entry to delete.
        """
        entry.remove()<|MERGE_RESOLUTION|>--- conflicted
+++ resolved
@@ -1,6 +1,5 @@
 import logging
 from abc import ABC, abstractmethod
-<<<<<<< HEAD
 from concurrent.futures import ThreadPoolExecutor, as_completed
 from threading import Lock
 from typing import Generic, List, Optional, Sequence, TypeVar
@@ -8,20 +7,7 @@
 from icon_manager.config.user import UserConfig
 from icon_manager.helpers.string import (ALIGN_LEFT, ALIGN_RIGHT, THOUSAND,
                                          fixed_length, list_value,
-                                         prefix_value)
-=======
-from collections.abc import Iterable
-from typing import Generic, TypeVar
-
-from icon_manager.helpers.string import (
-    ALIGN_LEFT,
-    ALIGN_RIGHT,
-    THOUSAND,
-    fixed_length,
-    list_value,
-    prefix_value,
-)
->>>>>>> 606205d8
+                                         prefix_value,)
 from icon_manager.interfaces.path import PathModel
 
 log = logging.getLogger(__name__)
@@ -41,20 +27,7 @@
         TEntry: Type of path entries this action operates on, must be bound to PathModel.
     """
 
-<<<<<<< HEAD
     def __init__(self, config: Optional[UserConfig], entries: Sequence[TEntry], action_log: str) -> None:
-=======
-    def __init__(self, entries: Iterable[TEntry], action_log: str) -> None:
-        """Initialize action with entries and log message.
-
-        Parameters
-        ----------
-        entries : Iterable[TEntry]
-            Iterable of path entries to operate on.
-        action_log : str
-            Log message to use when reporting action results.
-        """
->>>>>>> 606205d8
         super().__init__()
         self.config = config
         self.entries = entries
@@ -176,20 +149,8 @@
     on entries that exist on the filesystem.
     """
 
-<<<<<<< HEAD
     def __init__(self, config: Optional[UserConfig], entries: Sequence[PathModel]) -> None:
         super().__init__(config, entries, 'Deleted')
-=======
-    def __init__(self, entries: Iterable[PathModel]) -> None:
-        """Initialize delete action with entries to delete.
-
-        Parameters
-        ----------
-        entries : Iterable[PathModel]
-            Iterable of PathModel entries to delete.
-        """
-        super().__init__(entries, "Deleted")
->>>>>>> 606205d8
 
     def can_execute(self, entry: PathModel) -> bool:
         """Check if entry can be deleted.
