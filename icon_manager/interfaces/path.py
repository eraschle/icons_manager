--- conflicted
+++ resolved
@@ -4,11 +4,7 @@
 from abc import ABC, abstractmethod
 from collections.abc import Iterable
 from dataclasses import dataclass, field
-<<<<<<< HEAD
 from typing import Dict, Iterable, List, Optional, Tuple
-=======
-from typing import Optional
->>>>>>> 606205d8
 from uuid import uuid4
 
 log = logging.getLogger(__name__)
